--- conflicted
+++ resolved
@@ -33,18 +33,10 @@
   defp deps do
     [
       {:ex_doc, ">= 0.0.0", only: :dev, runtime: false},
-<<<<<<< HEAD
-      {:dialyxir, "~> 0.5.1", only: [:dev], runtime: false},
-      {:credo, "~> 1.2.0", only: [:dev], runtime: false},
-      {:hpack, "~> 2.0.0"},
-      {:castore, "~> 0.1.0"},
-      {:ssl_verify_fun, "~> 1.1"}
-=======
       {:dialyxir, "~> 1.0.0", only: [:dev], runtime: false},
       {:credo, "~> 1.3.1", only: [:dev], runtime: false},
-      {:hpack, "~> 1.1.0"},
+      {:hpack, "~> 2.0.0"},
       {:castore, "~> 0.1.0"}
->>>>>>> 19f15aa4
     ]
   end
 end